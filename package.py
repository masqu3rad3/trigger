--- conflicted
+++ resolved
@@ -2,12 +2,7 @@
 
 name = 'rigging'
 
-<<<<<<< HEAD
-version = '0.1.6'
-
-=======
 version = '0.2.0'
->>>>>>> 0dd9451b
 
 authors = ['Arda Kutlu']
 
