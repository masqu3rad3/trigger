#!/usr/bin/env python
# -*- coding: utf-8 -*-

"""Main UI for trigger"""
import sys, os
from maya import cmds

from trigger.core import database

from trigger.ui.Qt import QtWidgets, QtCore, QtGui
from trigger.ui.qtmaya import getMayaMainWindow
from trigger.ui import model_ctrl
from trigger.ui import custom_widgets
from trigger.ui import feedback

from trigger.base import session
from trigger.base import actions_session

from trigger.library import naming

from trigger.core import filelog

from trigger import version_control
from trigger.ui.vcs_widgets.session_selection import SessionSelection

log = filelog.Filelog(logname=__name__, filename="trigger_log")
db = database.Database()

WINDOW_NAME = "Trigger v2.2.5"

qss = """
QPushButton
{
    color: #b1b1b1;
    background-color: #404040;
    border-width: 1px;
    border-color: #1e1e1e;
    border-style: solid;
    padding: 5px;
    font-size: 12px;
}

QPushButton:hover
{
    background-color: #505050;
    border: 1px solid #ff8d1c;
}

QPushButton:disabled {
  background-color: #303030;
  border: 1px solid #404040;
  color: #505050;
  padding: 3px;
}

QPushButton:pressed {
  background-color: #ff8d1c;
  border: 1px solid #ff8d1c;
}

QPushButton[override = "0"]{
    border-color: #1e1e1e;
}

QPushButton[override = "1"]{
    border-color: green;
}

QPushButton[menuButton=true] {
  min-width: 120;
  min-height: 45;
}
"""


def _create_callbacks(function, parent=None, event=None):
    callback_id_list = []
    if parent:
        job = cmds.scriptJob(e=[event, function], replacePrevious=True, parent=parent)
    else:
        job = cmds.scriptJob(e=[event, function])
    callback_id_list.append(job)
    return callback_id_list


def _kill_callbacks(callback_id_list):
    for ID in callback_id_list:
        if cmds.scriptJob(ex=ID):
            cmds.scriptJob(kill=ID)


def launch(force=False):
    for entry in QtWidgets.QApplication.allWidgets():
        try:
            if entry.objectName() == WINDOW_NAME:
                if force:
                    entry.close()
                    entry.deleteLater()
                else:
                    log.warning("Only one session of Trigger can be opened per Maya instance")
                    return
        except (AttributeError, TypeError):
            pass
    MainUI().show()


class MainUI(QtWidgets.QMainWindow):
    iconsPath = os.path.join(os.path.dirname(os.path.realpath(__file__)), "icons")

    def __init__(self):

        parent = getMayaMainWindow()
        super(MainUI, self).__init__(parent=parent)

        log.clear()

        # PEP8 vars
        self.menuFile = None
        self.recents_menu = None
        self.statusbar = None
        self.asset_selection_w = None
        self.guides_list_treeWidget = None

        self.ctrl_modifier = False
        self.guide_buttons = []
        # create guide and rig objects
        self.actions_handler = actions_session.ActionsSession()
        self.guides_handler = session.Session()

        self.actions_handler.reset_actions()

        self.feedback = feedback.Feedback()
        self.feedback.parent = self
        self.installEventFilter(self)
        # core ui
        self.setWindowTitle(WINDOW_NAME)
        self.setObjectName(WINDOW_NAME)
        self.resize(1000, 600)
        self.centralwidget = QtWidgets.QWidget(self)
        self.centralwidget.setObjectName("centralwidget")
        self.centralwidget.setStyleSheet(qss)
        self.setAttribute(QtCore.Qt.WA_DeleteOnClose)
        self.setCentralWidget(self.centralwidget)

        self.centralWidget_vLay = QtWidgets.QVBoxLayout(self.centralwidget)  # this is only to fit the tab widget
        # self.centralWidget_vLay.setSpacing(0)

        # Build the UI elements
        if version_control.controller:
            self.asset_control()
        self.rigging_tab, self.guides_tab = self.build_tabs()
        self.build_bars_ui()
        self.build_rigging_ui()
        self.build_guides_ui()

        # define the listwidget to the actions handler to update it during build
        self.actions_handler.progressListwidget = self.rig_actions_listwidget

        self.rig_LR_splitter.setStretchFactor(0, 10)
        self.rig_LR_splitter.setStretchFactor(1, 90)

        # populate and show
        self.populate_recents()
        self.populate_guides()

        self.show()
        self.update_title()

        # self.callbackIDList = _createCallbacks(self.force_update, WINDOW_NAME, "SelectionChanged")
        self.callbackIDList = _create_callbacks(self.force_update, parent=None, event="SelectionChanged")

        # force open the trigger session on initialization if a session found
        if self.asset_selection_w:
            self.asset_selection_w.set_version()

        log.info("Interface Loaded Successfully")

    def asset_control(self):
        _asset_selection_vlay = QtWidgets.QVBoxLayout()
        self.centralWidget_vLay.addLayout(_asset_selection_vlay)
        self.asset_selection_w = SessionSelection()
        _asset_selection_vlay.addLayout(self.asset_selection_w)

        self.asset_selection_w.new_session_signal.connect(self.vcs_new_session)
        # self.asset_selection_w.increment_version_signal.connect(self.vcs_new_session)
        self.asset_selection_w.increment_version_signal.connect(self.vcs_new_version)
        self.asset_selection_w.session_changed_signal.connect(self.vcs_open_session)

    def keyPressEvent(self, e):
        super(MainUI, self).keyPressEvent(e)
        if e.key() == 16777249:  # CTRL pressed
            self.ctrl_modifier = True
            for button in self.guide_buttons:
                button.setProperty("override", "1")
                button.style().polish(button)

    def keyReleaseEvent(self, e):
        super(MainUI, self).keyReleaseEvent(e)
        if e.key() == 16777249:  # CTRL released
            self.ctrl_modifier = False
            for button in self.guide_buttons:
                button.setProperty("override", "0")
                button.style().polish(button)

    def update_title(self):
        file_name = self.actions_handler.currentFile if self.actions_handler.currentFile else "untitled"
        asteriks = "*" if self.actions_handler.is_modified() else ""
        self.setWindowTitle("{0} - {1}{2}".format(WINDOW_NAME, file_name, asteriks))

    def closeEvent(self, event):
        if self.actions_handler.is_modified():
            r = self.feedback.pop_question(title="Scene not saved",
                                           text="Current Trigger session is not saved\n "
                                                "Do you want to save before quit?",
                                           buttons=["yes", "no", "cancel"])
            if r == "yes":
                self.save_trigger()
                _kill_callbacks(self.callbackIDList)
                event.accept()
            elif r == "no":
                _kill_callbacks(self.callbackIDList)
                event.accept()
            else:
                event.ignore()
        else:
            _kill_callbacks(self.callbackIDList)
            event.accept()

    def build_bars_ui(self):
        menubar = QtWidgets.QMenuBar(self)
        self.setMenuBar(menubar)

        # FILE main menu
        self.menuFile = QtWidgets.QMenu(menubar)
        self.menuFile.setTitle("File")

        new_trigger_action = QtWidgets.QAction(self, text="New Trigger Session")
        open_trigger_action = QtWidgets.QAction(self, text="Open Trigger Session")
        import_trigger_action = QtWidgets.QAction(self, text="Import Trigger Session")
        save_trigger_action = QtWidgets.QAction(self, text="Save Trigger Session")
        save_as_trigger_action = QtWidgets.QAction(self, text="Save As Trigger Session")
        increment_trigger_action = QtWidgets.QAction(self, text="Increment Save Trigger Session")
        import_guides_action = QtWidgets.QAction(self, text="Import Guides")
        export_guides_action = QtWidgets.QAction(self, text="Export Guides")
        settings_action = QtWidgets.QAction(self, text="Settings")
        reset_scene_action = QtWidgets.QAction(self, text="Reset Scene")
        exit_action = QtWidgets.QAction(self, text="Exit")

        self.menuFile.addAction(new_trigger_action)
        self.menuFile.addAction(open_trigger_action)
        self.menuFile.addAction(import_trigger_action)
        self.menuFile.addSeparator()
        self.menuFile.addAction(save_trigger_action)
        self.menuFile.addAction(save_as_trigger_action)
        self.menuFile.addAction(increment_trigger_action)
        self.menuFile.addSeparator()
        self.menuFile.addAction(import_guides_action)
        self.menuFile.addAction(export_guides_action)
        self.menuFile.addSeparator()
        self.menuFile.addAction(settings_action)
        self.menuFile.addSeparator()
        self.menuFile.addAction(reset_scene_action)
        self.menuFile.addSeparator()

        self.recents_menu = QtWidgets.QMenu("Recent Sessions")
        self.menuFile.addMenu(self.recents_menu)
        self.menuFile.addAction(exit_action)

        menubar.addAction(self.menuFile.menuAction())

        # TOOLS Main Menu
        menu_tools = QtWidgets.QMenu(menubar)
        menu_tools.setTitle("Tools")

        makeup_action = QtWidgets.QAction(self, text="Make-up")
        menu_tools.addAction(makeup_action)
        menubar.addAction(menu_tools.menuAction())

        # Status BAR
        self.statusbar = QtWidgets.QStatusBar(self)
        self.setStatusBar(self.statusbar)

        # SIGNALS
        # menu items
        new_trigger_action.triggered.connect(self.new_trigger)
        open_trigger_action.triggered.connect(self.open_trigger)
        import_trigger_action.triggered.connect(self.import_trigger)
        save_trigger_action.triggered.connect(self.save_trigger)
        save_as_trigger_action.triggered.connect(self.save_as_trigger)
        increment_trigger_action.triggered.connect(self.increment_trigger)

        export_guides_action.triggered.connect(self.export_guides)
        import_guides_action.triggered.connect(self.import_guides)

        reset_scene_action.triggered.connect(self.guides_handler.reset_scene)
        reset_scene_action.triggered.connect(self.populate_guides)

        exit_action.triggered.connect(self.close)

        makeup_action.triggered.connect(self.on_makeup)

    def build_tabs(self):

        tabWidget = QtWidgets.QTabWidget(self.centralwidget)
        _rigging_tab = QtWidgets.QWidget()
        tabWidget.addTab(_rigging_tab, "Actions")
        _guides_tab = QtWidgets.QWidget()
        tabWidget.addTab(_guides_tab, "Guides")
        self.centralWidget_vLay.addWidget(tabWidget)
        return _rigging_tab, _guides_tab

    def build_guides_ui(self):

        guides_tab_vlay = QtWidgets.QVBoxLayout(self.guides_tab)
        _splitter = QtWidgets.QSplitter(self.guides_tab)
        _splitter.setOrientation(QtCore.Qt.Horizontal)
        guides_tab_vlay.addWidget(_splitter)

        L_splitter_layoutWidget = QtWidgets.QWidget(_splitter)
        L_guides_vLay = QtWidgets.QVBoxLayout(L_splitter_layoutWidget)
        L_guides_vLay.setContentsMargins(0, 0, 0, 0)

        module_guides_lbl = QtWidgets.QLabel(L_splitter_layoutWidget)
        module_guides_lbl.setFrameShape(QtWidgets.QFrame.StyledPanel)
        module_guides_lbl.setFrameShadow(QtWidgets.QFrame.Plain)
        module_guides_lbl.setText("Module Guides")
        module_guides_lbl.setAlignment(QtCore.Qt.AlignCenter)
        L_guides_vLay.addWidget(module_guides_lbl)

        ########################################################################

        module_create_splitter = QtWidgets.QSplitter(L_splitter_layoutWidget)
        L_guides_vLay.addWidget(module_create_splitter)
        module_create_splitter.setOrientation(QtCore.Qt.Horizontal)
        size_policy = QtWidgets.QSizePolicy(QtWidgets.QSizePolicy.Expanding, QtWidgets.QSizePolicy.Expanding)
        size_policy.setHorizontalStretch(0)
        size_policy.setVerticalStretch(0)
        size_policy.setHeightForWidth(module_create_splitter.sizePolicy().hasHeightForWidth())
        module_create_splitter.setSizePolicy(size_policy)

        _vertical_layout_widget = QtWidgets.QWidget(module_create_splitter)

        guides_create_vlay = QtWidgets.QVBoxLayout(_vertical_layout_widget)
        guides_create_vlay.setContentsMargins(0, 0, 0, 0)

        _guides_sides_hlay = QtWidgets.QHBoxLayout()
        _guides_sides_hlay.setSpacing(3)

        self.guides_sides_c_rb = QtWidgets.QRadioButton()
        self.guides_sides_c_rb.setText("C")
        _guides_sides_hlay.addWidget(self.guides_sides_c_rb)

        self.guides_sides_L_rb = QtWidgets.QRadioButton()
        self.guides_sides_L_rb.setText("L")
        _guides_sides_hlay.addWidget(self.guides_sides_L_rb)

        self.guides_sides_R_rb = QtWidgets.QRadioButton()
        self.guides_sides_R_rb.setText("R")
        _guides_sides_hlay.addWidget(self.guides_sides_R_rb)

        self.guides_sides_Both_rb = QtWidgets.QRadioButton()
        self.guides_sides_Both_rb.setText("Both")
        _guides_sides_hlay.addWidget(self.guides_sides_Both_rb)
        self.guides_sides_Both_rb.setChecked(True)

        self.guides_sides_Auto_rb = QtWidgets.QRadioButton()
        self.guides_sides_Auto_rb.setText("Auto")
        _guides_sides_hlay.addWidget(self.guides_sides_Auto_rb)

        spacer_item_a = QtWidgets.QSpacerItem(40, 20, QtWidgets.QSizePolicy.Expanding, QtWidgets.QSizePolicy.Minimum)
        _guides_sides_hlay.addItem(spacer_item_a)
        guides_create_vlay.addLayout(_guides_sides_hlay)

        button_scroll_area = QtWidgets.QScrollArea()
        button_scroll_area.setFrameShape(QtWidgets.QFrame.NoFrame)
        button_scroll_area.setFrameShadow(QtWidgets.QFrame.Sunken)
        button_scroll_area.setWidgetResizable(True)

        button_scroll_area_widget_contents = QtWidgets.QWidget()

        button_scroll_area_v_lay = QtWidgets.QVBoxLayout(button_scroll_area_widget_contents)
        button_scroll_area.setWidget(button_scroll_area_widget_contents)
        guides_create_vlay.addWidget(button_scroll_area)

        self.module_settings_formLayout = QtWidgets.QFormLayout()
        button_scroll_area_v_lay.addLayout(self.module_settings_formLayout)

        _guide_buttons_vlay = QtWidgets.QVBoxLayout()
        _guide_buttons_vlay.setSpacing(2)

        ####### Module Buttons ########## [START]

        for module in sorted(self.guides_handler.init.valid_limbs):
            guide_button_hlay = QtWidgets.QHBoxLayout()
            guide_button_hlay.setSpacing(2)
            guide_button_pb = QtWidgets.QPushButton(_vertical_layout_widget)
            guide_button_pb.setText(module.capitalize())
            guide_button_hlay.addWidget(guide_button_pb)
            segments_sp = QtWidgets.QSpinBox(_vertical_layout_widget)
            segments_sp.setObjectName("sp_%s" % module)
            segments_sp.setMinimum(1)
            segments_sp.setValue(3)
            size_policy = QtWidgets.QSizePolicy(QtWidgets.QSizePolicy.Maximum, QtWidgets.QSizePolicy.Fixed)
            size_policy.setHorizontalStretch(0)
            size_policy.setVerticalStretch(0)
            size_policy.setHeightForWidth(segments_sp.sizePolicy().hasHeightForWidth())
            segments_sp.setSizePolicy(size_policy)
            guide_button_hlay.addWidget(segments_sp)
            if not self.guides_handler.init.module_dict[module].get("multi_guide"):
                segments_sp.setValue(3)
                segments_sp.setEnabled(False)

            _guide_buttons_vlay.addLayout(guide_button_hlay)

            ############ SIGNALS ############### [Start]
            # following signal connection finds the related spinbox using the object name
            guide_button_pb.clicked.connect(lambda ignore=module, limb=module: self.on_create_guide(limb,
                                                                                                    segments=_vertical_layout_widget.findChild(
                                                                                                        QtWidgets.QSpinBox,
                                                                                                        "sp_%s" % limb).value()))
            ############ SIGNALS ############### [End]
            self.guide_buttons.append(guide_button_pb)

        ####### Module Buttons ########## [End]

        ####### Preset Buttons ########## [Start]
        preset_spacer = QtWidgets.QSpacerItem(20, 20, QtWidgets.QSizePolicy.Fixed, QtWidgets.QSizePolicy.Fixed)
        _guide_buttons_vlay.addItem(preset_spacer)

        preset_lbl = QtWidgets.QLabel()
        preset_lbl.setFrameShape(QtWidgets.QFrame.StyledPanel)
        preset_lbl.setFrameShadow(QtWidgets.QFrame.Plain)
        preset_lbl.setText("Presets")
        preset_lbl.setAlignment(QtCore.Qt.AlignCenter)
        _guide_buttons_vlay.addWidget(preset_lbl)

        humanoid_button_pb = QtWidgets.QPushButton(_vertical_layout_widget, text="Humanoid")
        _guide_buttons_vlay.addWidget(humanoid_button_pb)

        humanoid_button_pb.clicked.connect(lambda: self.on_create_guide("humanoid"))

        spacer_item_b = QtWidgets.QSpacerItem(20, 40, QtWidgets.QSizePolicy.Minimum, QtWidgets.QSizePolicy.Expanding)
        _guide_buttons_vlay.addItem(spacer_item_b)
        button_scroll_area_v_lay.addLayout(_guide_buttons_vlay)

        self.guides_list_treeWidget = QtWidgets.QTreeWidget(_splitter, sortingEnabled=True, rootIsDecorated=False)
        self.guides_list_treeWidget.setSelectionMode(QtWidgets.QAbstractItemView.SingleSelection)

        size_policy = QtWidgets.QSizePolicy(QtWidgets.QSizePolicy.Expanding, QtWidgets.QSizePolicy.Expanding)
        size_policy.setHorizontalStretch(0)
        size_policy.setVerticalStretch(0)
        size_policy.setHeightForWidth(self.guides_list_treeWidget.sizePolicy().hasHeightForWidth())
        self.guides_list_treeWidget.setSizePolicy(size_policy)

        # column for guides list
        colums = ["Name", "Side", "Root Joint", "Module"]
        header = QtWidgets.QTreeWidgetItem(colums)
        self.guides_list_treeWidget.setHeaderItem(header)
        self.guides_list_treeWidget.setColumnWidth(0, 80)
        self.guides_list_treeWidget.setColumnWidth(1, 20)

        # Guides Right Side
        r_splitter_layout_widget = QtWidgets.QWidget(_splitter)
        R_guides_vlay = QtWidgets.QVBoxLayout(r_splitter_layout_widget)
        R_guides_vlay.setContentsMargins(0, 0, 0, 0)

        guide_properties_lbl = QtWidgets.QLabel(r_splitter_layout_widget)
        guide_properties_lbl.setFrameShape(QtWidgets.QFrame.StyledPanel)
        guide_properties_lbl.setFrameShadow(QtWidgets.QFrame.Plain)
        guide_properties_lbl.setText("Guide Properties")
        guide_properties_lbl.setAlignment(QtCore.Qt.AlignCenter)
        R_guides_vlay.addWidget(guide_properties_lbl)

        r_guides_scroll_area = QtWidgets.QScrollArea(r_splitter_layout_widget)
        r_guides_scroll_area.setFrameShape(QtWidgets.QFrame.NoFrame)
        r_guides_scroll_area.setFrameShadow(QtWidgets.QFrame.Sunken)
        r_guides_scroll_area.setWidgetResizable(True)

        self.R_guides_WidgetContents = QtWidgets.QWidget()

        self.R_guides_scrollArea_vLay = QtWidgets.QVBoxLayout(self.R_guides_WidgetContents)
        r_guides_scroll_area.setWidget(self.R_guides_WidgetContents)
        R_guides_vlay.addWidget(r_guides_scroll_area)

        self.module_settings_formLayout = QtWidgets.QFormLayout()
        self.module_extras_formLayout = QtWidgets.QFormLayout()
        self.R_guides_scrollArea_vLay.addLayout(self.module_settings_formLayout)
        self.R_guides_scrollArea_vLay.addLayout(self.module_extras_formLayout)

        ## PROPERTIES -General [Start]
        # name
        module_name_lbl = QtWidgets.QLabel(self.R_guides_WidgetContents, text="Module Name")
        self.module_name_le = QtWidgets.QLineEdit(self.R_guides_WidgetContents)
        self.module_settings_formLayout.addRow(module_name_lbl, self.module_name_le)

        # up axis
        up_axis_lbl = QtWidgets.QLabel(self.R_guides_WidgetContents, text="Up Axis")
        up_axis_hLay = QtWidgets.QHBoxLayout(spacing=3)

        self.up_axis_sp_list = [
            QtWidgets.QDoubleSpinBox(self.R_guides_WidgetContents, minimum=-1, maximum=1, minimumWidth=40,
                                     buttonSymbols=QtWidgets.QAbstractSpinBox.NoButtons) for axis in "XYZ"]
        _ = [up_axis_hLay.addWidget(sp) for sp in self.up_axis_sp_list]
        self.module_settings_formLayout.addRow(up_axis_lbl, up_axis_hLay)

        # mirror axis
        mirror_axis_lbl = QtWidgets.QLabel(self.R_guides_WidgetContents, text="Mirror Axis")
        mirror_axis_hLay = QtWidgets.QHBoxLayout(spacing=3)
        self.mirror_axis_sp_list = [
            QtWidgets.QDoubleSpinBox(self.R_guides_WidgetContents, minimum=-1, maximum=1, minimumWidth=40,
                                     buttonSymbols=QtWidgets.QAbstractSpinBox.NoButtons) for axis in "XYZ"]
        _ = [mirror_axis_hLay.addWidget(sp) for sp in self.mirror_axis_sp_list]
        self.module_settings_formLayout.addRow(mirror_axis_lbl, mirror_axis_hLay)

        # look axis
        look_axis_lbl = QtWidgets.QLabel(self.R_guides_WidgetContents, text="Look Axis")
        look_axis_hLay = QtWidgets.QHBoxLayout(spacing=3)
        self.look_axis_sp_list = [
            QtWidgets.QDoubleSpinBox(self.R_guides_WidgetContents, minimum=-1, maximum=1, minimumWidth=40,
                                     buttonSymbols=QtWidgets.QAbstractSpinBox.NoButtons) for axis in "XYZ"]
        _ = [look_axis_hLay.addWidget(sp) for sp in self.look_axis_sp_list]
        self.module_settings_formLayout.addRow(look_axis_lbl, look_axis_hLay)

        # inherit orientation
        inherit_orientation_lbl = QtWidgets.QLabel(self.R_guides_WidgetContents, text="Inherit Orientation")
        self.inherit_orientation_cb = QtWidgets.QCheckBox(self.R_guides_WidgetContents, text="", checked=True)
        self.module_settings_formLayout.addRow(inherit_orientation_lbl, self.inherit_orientation_cb)

        ## PROPERTIES - General [End]

        self.guide_test_pb = QtWidgets.QPushButton()
        self.guide_test_pb.setText("Test Build Selected Branch")
        guides_tab_vlay.addWidget(self.guide_test_pb)

        ### SHORTCUTS ###
        shortcutForceUpdate = QtWidgets.QShortcut(QtGui.QKeySequence("F5"), self, self.force_update)

        _splitter.setStretchFactor(0, 10)
        _splitter.setStretchFactor(1, 40)
        _splitter.setStretchFactor(1, 50)

        ## SIGNALS
        self.guides_list_treeWidget.currentItemChanged.connect(self.on_guide_change)
        self.module_name_le.textEdited.connect(
            lambda text=self.module_name_le.text(): self.update_properties("moduleName", text))
        self.module_name_le.editingFinished.connect(self.populate_guides)

        self.up_axis_sp_list[0].valueChanged.connect(lambda num: self.update_properties("upAxisX", num))
        self.up_axis_sp_list[1].valueChanged.connect(lambda num: self.update_properties("upAxisY", num))
        self.up_axis_sp_list[2].valueChanged.connect(lambda num: self.update_properties("upAxisZ", num))
        self.mirror_axis_sp_list[0].valueChanged.connect(lambda num: self.update_properties("mirrorAxisX", num))
        self.mirror_axis_sp_list[1].valueChanged.connect(lambda num: self.update_properties("mirrorAxisY", num))
        self.mirror_axis_sp_list[2].valueChanged.connect(lambda num: self.update_properties("mirrorAxisZ", num))
        self.look_axis_sp_list[0].valueChanged.connect(lambda num: self.update_properties("lookAxisX", num))
        self.look_axis_sp_list[1].valueChanged.connect(lambda num: self.update_properties("lookAxisY", num))
        self.look_axis_sp_list[2].valueChanged.connect(lambda num: self.update_properties("lookAxisZ", num))

        self.inherit_orientation_cb.toggled.connect(
            lambda state=self.inherit_orientation_cb.isChecked(): self.update_properties("useRefOri", state))

        self.guide_test_pb.clicked.connect(self.build_test_guides)

    def build_rigging_ui(self):
        self.rigging_tab_vLay = QtWidgets.QVBoxLayout(self.rigging_tab)

        self.rig_LR_splitter = QtWidgets.QSplitter(self.rigging_tab)
        self.rig_LR_splitter.setOrientation(QtCore.Qt.Horizontal)

        self.layoutWidget_2 = QtWidgets.QWidget(self.rig_LR_splitter)

        self.rig_actions_vLay = QtWidgets.QVBoxLayout(self.layoutWidget_2)
        self.rig_actions_vLay.setContentsMargins(0, 0, 0, 0)

        self.actions_lbl = QtWidgets.QLabel(self.layoutWidget_2)
        self.actions_lbl.setFrameShape(QtWidgets.QFrame.StyledPanel)
        self.actions_lbl.setFrameShadow(QtWidgets.QFrame.Plain)
        self.actions_lbl.setText("Actions")
        self.actions_lbl.setAlignment(QtCore.Qt.AlignCenter)
        self.rig_actions_vLay.addWidget(self.actions_lbl)

        self.rig_action_addremove_hLay = QtWidgets.QHBoxLayout()
        self.rig_actions_vLay.addLayout(self.rig_action_addremove_hLay)
        self.add_action_pb = QtWidgets.QPushButton(self.layoutWidget_2)
        self.add_action_pb.setText("Add")
        self.rig_action_addremove_hLay.addWidget(self.add_action_pb)

        self.delete_action_pb = QtWidgets.QPushButton(self.layoutWidget_2)
        self.delete_action_pb.setText("Delete")
        self.rig_action_addremove_hLay.addWidget(self.delete_action_pb)

        self.move_action_up_pb = QtWidgets.QPushButton(self.layoutWidget_2)
        self.move_action_up_pb.setMaximumSize(QtCore.QSize(50, 16777215))
        self.move_action_up_pb.setText("up")
        self.rig_action_addremove_hLay.addWidget(self.move_action_up_pb)

        self.move_action_down_pb = QtWidgets.QPushButton(self.layoutWidget_2)
        self.move_action_down_pb.setMaximumSize(QtCore.QSize(50, 16777215))
        self.move_action_down_pb.setText("down")
        self.rig_action_addremove_hLay.addWidget(self.move_action_down_pb)

        self.rig_actions_listwidget = custom_widgets.ProgressListWidget()

        self.rig_actions_vLay.addWidget(self.rig_actions_listwidget)

        self.verticalLayoutWidget_3 = QtWidgets.QWidget(self.rig_LR_splitter)
        self.action_settings_vLay = QtWidgets.QVBoxLayout(self.verticalLayoutWidget_3)
        self.action_settings_vLay.setContentsMargins(0, 0, 0, 0)

        self.action_settings_lbl = QtWidgets.QLabel(self.verticalLayoutWidget_3)
        self.action_settings_lbl.setFrameShape(QtWidgets.QFrame.StyledPanel)
        self.action_settings_lbl.setFrameShadow(QtWidgets.QFrame.Plain)
        self.action_settings_lbl.setText("Settings")
        self.action_settings_lbl.setAlignment(QtCore.Qt.AlignCenter)
        self.action_settings_vLay.addWidget(self.action_settings_lbl)

        self.action_settings_scrollArea = QtWidgets.QScrollArea(self.verticalLayoutWidget_3)
        self.action_settings_scrollArea.setFrameShape(QtWidgets.QFrame.NoFrame)
        self.action_settings_scrollArea.setFrameShadow(QtWidgets.QFrame.Sunken)
        self.action_settings_scrollArea.setLineWidth(1)
        self.action_settings_scrollArea.setWidgetResizable(True)

        self.action_settings_WidgetContents = QtWidgets.QWidget()
        self.action_settings_WidgetContents.setGeometry(QtCore.QRect(0, 0, 346, 223))

        self.action_settings_scrollArea_vLay = QtWidgets.QVBoxLayout(self.action_settings_WidgetContents)

        # info button is standard for all actions
        self.action_info_pb = QtWidgets.QPushButton(text="?")
        self.action_info_pb.setMaximumWidth(15)
        self.action_settings_scrollArea_vLay.addWidget(self.action_info_pb)

        self.action_settings_formLayout = QtWidgets.QFormLayout()
        self.action_settings_formLayout.setHorizontalSpacing(6)
        self.action_settings_scrollArea_vLay.addLayout(self.action_settings_formLayout)

        spacerItem = QtWidgets.QSpacerItem(20, 40, QtWidgets.QSizePolicy.Minimum, QtWidgets.QSizePolicy.Expanding)
        self.action_settings_scrollArea_vLay.addItem(spacerItem)

        self.action_settings_scrollArea.setWidget(self.action_settings_WidgetContents)
        self.action_settings_vLay.addWidget(self.action_settings_scrollArea)
        self.rigging_tab_vLay.addWidget(self.rig_LR_splitter)
        self.rig_buttons_hLay = QtWidgets.QHBoxLayout()

        self.build_pb = QtWidgets.QPushButton(self.rigging_tab, text="Build Rig")
        self.rig_buttons_hLay.addWidget(self.build_pb)

        self.build_and_publish_pb = QtWidgets.QPushButton(self.rigging_tab, text="Build && Publish")
        self.build_and_publish_pb.setIcon(QtGui.QIcon(os.path.join(self.iconsPath, "cab.png")))

        self.rig_buttons_hLay.addWidget(self.build_and_publish_pb)
        self.rigging_tab_vLay.addLayout(self.rig_buttons_hLay)

        ### RIGHT CLICK MENUS ###
        # List Widget Right Click Menu

        def on_context_menu_rig_actions(point):
            popMenu_rig_action.exec_(self.rig_actions_listwidget.mapToGlobal(point))

        # for some reason, if the popMenu_rig_action is a class variable, it causes random crashes
        popMenu_rig_action = QtWidgets.QMenu()
        self.rig_actions_listwidget.setContextMenuPolicy(QtCore.Qt.CustomContextMenu)
        self.rig_actions_listwidget.customContextMenuRequested.connect(on_context_menu_rig_actions)

        self.action_rc_rename = QtWidgets.QAction('Rename', self)
        popMenu_rig_action.addAction(self.action_rc_rename)

        self.action_rc_dup = QtWidgets.QAction('Duplicate', self)
        popMenu_rig_action.addAction(self.action_rc_dup)

        self.action_rc_delete = QtWidgets.QAction('Delete', self)
        popMenu_rig_action.addAction(self.action_rc_delete)

        popMenu_rig_action.addSeparator()
        self.action_rc_run = QtWidgets.QAction('Run', self)
        popMenu_rig_action.addAction(self.action_rc_run)

        self.action_rc_run_until = QtWidgets.QAction('Run Until Here', self)
        popMenu_rig_action.addAction(self.action_rc_run_until)

        self.action_rc_toggle = QtWidgets.QAction('Toggle Disable/Enable', self)
        popMenu_rig_action.addAction(self.action_rc_toggle)

        ### SHORTCUTS ###
        shortcutRefresh = QtWidgets.QShortcut(QtGui.QKeySequence("F5"), self, self.refresh)

        ### SIGNALS ####

        self.action_rc_rename.triggered.connect(self.on_action_rename)
        self.action_rc_dup.triggered.connect(self.on_action_duplicate)
        self.action_rc_toggle.triggered.connect(self.on_action_toggle)
        self.action_rc_delete.triggered.connect(self.delete_action)

        self.action_rc_run.triggered.connect(self.on_run_action)
        self.action_rc_run_until.triggered.connect(self.on_run_action_until)

        self.add_action_pb.clicked.connect(self.add_actions_menu)
        self.move_action_up_pb.clicked.connect(self.move_action_up)
        self.move_action_down_pb.clicked.connect(self.move_action_down)
        self.delete_action_pb.clicked.connect(self.delete_action)
        self.rig_actions_listwidget.currentItemChanged.connect(self.action_settings_menu)

        self.action_info_pb.clicked.connect(self.on_action_info)

        # self.build_pb.clicked.connect(lambda x=0: self.actions_handler.run_all_actions())
        self.build_pb.clicked.connect(self.on_build_rig)
        self.rig_actions_listwidget.doubleClicked.connect(self.on_run_action)
        # TODO: Make a seperate method for running run actions wih progressbar

    def refresh(self):
        row = self.rig_actions_listwidget.currentRow()
        self.populate_actions()
        self.rig_actions_listwidget.setCurrentRow(row)
        self.populate_properties()

    def populate_recents(self):
        """Clears and reloads the recent sessions action menu item"""
        self.recents_menu.clear()
        for recent in db.recentSessions:
            recent_action = QtWidgets.QAction(self.menuFile, text=recent)
            self.recents_menu.addAction(recent_action)
            recent_action.triggered.connect(lambda _=0, x=recent: self.open_trigger(file_path=x))

    def on_action_info(self):
        row = self.rig_actions_listwidget.currentRow()
        if row == -1:
            return
        action_name = self.rig_actions_listwidget.currentItem().text()
        info = self.actions_handler.get_info(action_name)

        self.message_dialog = QtWidgets.QDialog(self)
        self.message_dialog.setWindowTitle("%s Action Information" % (action_name.capitalize().replace("_", " ")))
        # self.message_dialog.resize(800, 700)
        message_layout = QtWidgets.QVBoxLayout(self.message_dialog)
        message_layout.setContentsMargins(0, 0, 0, 0)
        info_te = QtWidgets.QTextEdit()
        info_te.setFont(QtGui.QFont("Courier New", 10, QtGui.QFont.Bold))
        info_te.setReadOnly(True)
        info_te.setText(info)
        message_layout.addWidget(info_te)
        self.message_dialog.show()

    def on_action_rename(self):
        action_name = self.rig_actions_listwidget.currentItem().text()
        rename_dialog = QtWidgets.QDialog()
        rename_dialog.setWindowTitle("Rename Action")
        rename_masterLay = QtWidgets.QVBoxLayout()
        rename_dialog.setLayout(rename_masterLay)
        rename_le = custom_widgets.ValidatedLineEdit(text=action_name)
        rename_masterLay.addWidget(rename_le)
        rename_hlay = QtWidgets.QHBoxLayout()
        rename_masterLay.addLayout(rename_hlay)
        rename_cancel_pb = QtWidgets.QPushButton(text="Cancel")
        rename_ok_pb = QtWidgets.QPushButton(text="Ok")
        rename_le.setConnectedWidgets(rename_ok_pb)
        rename_hlay.addWidget(rename_cancel_pb)
        rename_hlay.addWidget(rename_ok_pb)
        rename_cancel_pb.clicked.connect(rename_dialog.close)
        rename_ok_pb.clicked.connect(rename_dialog.accept)
        r = rename_dialog.exec_()
        if not r:
            return
        # TODO : FOOLPROOF IT _ NON-UNIQUE ACTION NAMES AND ILLEGAL CHARS
        if self.actions_handler.get_action(rename_le.text()) and rename_le.text() != action_name:
            self.feedback.pop_info(title="Existing Action", text="This action name exists. Action names must be unique",
                                   critical=True)
            self.on_action_rename()
        self.actions_handler.rename_action(action_name, str(rename_le.text()))
        self.populate_actions()

    def on_action_duplicate(self):
        action_name = self.rig_actions_listwidget.currentItem().text()
        self.actions_handler.duplicate_action(action_name)
        self.populate_actions()

    def on_action_toggle(self):
        action_name = self.rig_actions_listwidget.currentItem().text()
        is_enabled = self.actions_handler.is_enabled(action_name)
        if is_enabled:
            self.actions_handler.disable_action(action_name)
        else:
            self.actions_handler.enable_action(action_name)
        self.populate_actions()

    def on_run_action(self):
        action_name = self.rig_actions_listwidget.currentItem().text()
        # self.populate_actions()
        self.actions_handler.run_action(action_name)

    def on_run_action_until(self):
        stop_action = self.rig_actions_listwidget.currentItem().text()
        self.populate_actions()
        self.actions_handler.run_all_actions(reset_scene=False, until=stop_action)

    def on_build_rig(self):
        msg = "The current scene will be RESET and all actions will run in order\n\nYou will lose any unsaved work in your scene!\nDo you want to continue?"
        state = self.feedback.pop_question(title="Confirmation", text=msg, buttons=["yes", "no"])
        if state == "yes":
            self.actions_handler.run_all_actions()
        else:
            return

    def new_trigger(self):
        if not self._validate_unsaved_work():
            return False

        self.actions_handler.new_session()
        self.populate_actions()
        self.update_title()
        return True

    def _validate_unsaved_work(self):
        if self.actions_handler.is_modified():
            if self.actions_handler.currentFile:
                file_name = os.path.basename(self.actions_handler.currentFile)
            else:
                file_name = "untitled"
            state = self.feedback.pop_question(title="Save Changes?", text="Save changes to %s?" % file_name,
                                               buttons=["yes", "no", "cancel"])
            if state == "yes":
                self.save_trigger()
                return True
            elif state == "no":
                return True
            else:
                return False
        else:
            return True

    def open_trigger(self, file_path=None):
        if not self._validate_unsaved_work():
            return False

        if not file_path:
            dlg = QtWidgets.QFileDialog.getOpenFileName(self, str("Open Trigger Session"),
                                                        self.actions_handler.currentFile, str("Trigger Session (*.tr)"))
            if dlg[0]:
                file_path = os.path.normpath(dlg[0])
            else:
                return False

        self.actions_handler.load_session(file_path)
        db.recentSessions.add(file_path)
        self.populate_actions()
        self.update_title()
        self.populate_recents()
        return True

    def import_trigger(self, file_path=None):
        row = self.rig_actions_listwidget.currentRow()
        index = None if row == -1 else row + 1

        if not file_path:
            dlg = QtWidgets.QFileDialog.getOpenFileName(self, str("Open Trigger Session"),
                                                        self.actions_handler.currentFile, str("Trigger Session (*.tr)"))
            if dlg[0]:
                file_path = os.path.normpath(dlg[0])
            else:
                return

        self.actions_handler.import_session(file_path, insert_index=index)
        self.populate_actions()

    def increment_trigger(self):
        if self.actions_handler.currentFile:
            new_file = naming.increment(self.actions_handler.currentFile)
            self.actions_handler.save_session(new_file)
            db.recentSessions.add(new_file)
            self.update_title()
            self.populate_recents()
        else:
            self.feedback.pop_info(title="Cannot Complete",
                                   text="Trigger Session needs to be saved first to increment it\nAborting...",
                                   critical=True)

    def save_as_trigger(self):
        dlg = QtWidgets.QFileDialog.getSaveFileName(self, str("Save Trigger Session"), self.actions_handler.currentFile,
                                                    str("Trigger Session (*.tr)"))
        if dlg[0]:
            self.actions_handler.save_session(os.path.normpath(dlg[0]))
            db.recentSessions.add(self.actions_handler.currentFile)
            self.update_title()
            self.populate_recents()

    def save_trigger(self):
        if self.actions_handler.currentFile:
            self.actions_handler.save_session(self.actions_handler.currentFile)
            db.recentSessions.add(self.actions_handler.currentFile)
            self.update_title()
            self.populate_recents()
        else:
            self.save_as_trigger()

    def vcs_new_session(self, path):
        """Creates and saves a new session using the path coming from version control"""

        if not self._validate_unsaved_work():
            return False
        if not self.new_trigger():
            return False
        self.actions_handler.save_session(os.path.normpath(path))
        db.recentSessions.add(self.actions_handler.currentFile)
        self.asset_selection_w.populate_sessions()
        self.update_title()
        self.populate_recents()
        return True

    def vcs_new_version(self, path):
        """Increments the version using the path coming from the version control"""
<<<<<<< HEAD

        if not self._validate_unsaved_work():
            return False
=======
        # if not self._validate_unsaved_work():
        #     return False
        # if not self.new_trigger():
        #     return False
>>>>>>> 63de6c3a
        self.actions_handler.save_session(os.path.normpath(path))
        db.recentSessions.add(self.actions_handler.currentFile)
        self.asset_selection_w.populate_versions()
        self.update_title()
        self.populate_recents()
        return True

    def vcs_open_session(self, path):
        if not self._validate_unsaved_work():
            return False
        self.open_trigger(path)

    def action_settings_menu(self):
        """Builds the action settings depending on action type"""
        # get the action type
        self.clearLayout(self.action_settings_formLayout)
        row = self.rig_actions_listwidget.currentRow()
        if row == -1:
            return
        action_name = self.rig_actions_listwidget.currentItem().text()
        action_type = self.actions_handler.get_action_type(action_name)
        ctrl = model_ctrl.Controller()
        ctrl.model = self.actions_handler
        ctrl.action_name = action_name

        self.actions_handler.get_layout_ui(action_name, ctrl, self.action_settings_formLayout)

    def add_actions_menu(self):
        list_of_actions = sorted(self.actions_handler.action_data_dict.keys())
        row = self.rig_actions_listwidget.currentRow()
        index = None if row == -1 else row + 1

        zortMenu = QtWidgets.QMenu()
        for action_item in list_of_actions:
            icon_path = os.path.join(self.iconsPath, "%s.png" % action_item)
            tempAction = QtWidgets.QAction(QtGui.QIcon(icon_path), action_item.capitalize().replace("_", " "), self)
            zortMenu.addAction(tempAction)
            tempAction.triggered.connect(
                lambda ignore=action_item, item=action_item: self.actions_handler.add_action(action_type=item,
                                                                                             insert_index=index))
            tempAction.triggered.connect(self.populate_actions)
            tempAction.triggered.connect(lambda: self.rig_actions_listwidget.setCurrentRow(row + 1))
            ## Take note about the usage of lambda "item=z" makes it possible using the loop, ignore -> for discarding emitted value

        self.populate_actions()
        self.rig_actions_listwidget.setCurrentRow(row)
        zortMenu.exec_((QtGui.QCursor.pos()))

    def actions_rc(self):
        pass

    def populate_actions(self, keep_selection=False):
        self.rig_actions_listwidget.clear()
        self.rig_actions_listwidget.addItems(self.actions_handler.list_action_names())

        for row, action_name in enumerate(self.actions_handler.list_action_names()):
            action_type = self.actions_handler.get_action_type(action_name)
            icon_path = os.path.join(self.iconsPath, "%s.png" % action_type)
            self.rig_actions_listwidget.setIcon(row, icon_path)
            if self.actions_handler.is_enabled(action_name):
                self.rig_actions_listwidget.enableItem(row)
            else:
                self.rig_actions_listwidget.disableItem(row)

        self.update_title()

    def move_action_up(self):
        self.block_all_signals(True)
        row = self.rig_actions_listwidget.currentRow()
        if row == -1:
            return
        action_name = self.rig_actions_listwidget.currentItem().text()
        self.actions_handler.move_up(action_name=action_name)
        self.populate_actions()

        # select the original selected item again
        original_selection = self.rig_actions_listwidget.findItems(action_name, QtCore.Qt.MatchExactly)[0]
        original_row = self.rig_actions_listwidget.row(original_selection)
        self.rig_actions_listwidget.setCurrentRow(original_row)
        self.block_all_signals(False)

    def move_action_down(self):
        self.block_all_signals(True)
        row = self.rig_actions_listwidget.currentRow()
        if row == -1:
            return
        action_name = self.rig_actions_listwidget.currentItem().text()
        self.actions_handler.move_down(action_name=action_name)
        self.populate_actions()

        # select the original selected item again
        original_selection = self.rig_actions_listwidget.findItems(action_name, QtCore.Qt.MatchExactly)[0]
        original_row = self.rig_actions_listwidget.row(original_selection)
        self.rig_actions_listwidget.setCurrentRow(original_row)
        self.block_all_signals(False)

    def delete_action(self):
        self.block_all_signals(True)
        row = self.rig_actions_listwidget.currentRow()
        if row == -1:
            return
        action_name = self.rig_actions_listwidget.currentItem().text()
        self.actions_handler.delete_action(action_name=action_name)
        self.block_all_signals(False)
        self.populate_actions()

    #######################
    ### GUIDE FUNCTIONS ###
    #######################

    def import_guides(self):
        dlg = QtWidgets.QFileDialog.getOpenFileName(self, str("Import Guides"), "", str("Trigger Guides (*.trg)"))
        if dlg[0]:
            self.guides_handler.load_session(os.path.normpath(dlg[0]), reset_scene=False)

    def export_guides(self):
        dlg = QtWidgets.QFileDialog.getSaveFileName(self, str("Export Guides"), "", str("Trigger Guides (*.trg)"))
        if dlg[0]:
            self.guides_handler.save_session(os.path.normpath(dlg[0]))

    def build_test_guides(self):
        self.progressBar()
        self.guides_handler.init.test_build(progress_bar=self.progress_progressBar)
        self.progress_Dialog.close()

    def populate_guides(self):
        self.block_all_signals(True)

        if self.guides_list_treeWidget.currentItem():
            selected_root_jnt = self.guides_list_treeWidget.currentItem().text(2)
        else:
            selected_root_jnt = None

        self.guides_list_treeWidget.clear()
        roots_dict_list = self.guides_handler.init.get_scene_roots()
        for item in roots_dict_list:
            if item["side"] == "C":
                color = QtGui.QColor(255, 255, 0, 255)
            elif item["side"] == "L":
                color = QtGui.QColor(0, 100, 255, 255)
            else:
                color = QtGui.QColor(255, 100, 0, 255)
            tree_item = QtWidgets.QTreeWidgetItem(self.guides_list_treeWidget,
                                                  [item["module_name"], item["side"], item["root_joint"],
                                                   item["module_type"]])
            if item["root_joint"] == selected_root_jnt:
                self.guides_list_treeWidget.setCurrentItem(tree_item)
            tree_item.setForeground(0, color)

        self.populate_properties()

        self.block_all_signals(False)

    def populate_properties(self):
        self.block_all_signals(True)

        # general properties
        if self.guides_list_treeWidget.currentIndex().row() == -1:
            self.R_guides_WidgetContents.setHidden(True)
            return

        root_jnt = self.guides_list_treeWidget.currentItem().text(2)
        module_type = self.guides_list_treeWidget.currentItem().text(3)
        self.module_name_le.setText(self.guides_handler.init.get_property(root_jnt, "moduleName"))
        for num, axis in enumerate("XYZ"):
            self.up_axis_sp_list[num].setValue(self.guides_handler.init.get_property(root_jnt, "upAxis%s" % axis))
            self.mirror_axis_sp_list[num].setValue(
                self.guides_handler.init.get_property(root_jnt, "mirrorAxis%s" % axis))
            self.look_axis_sp_list[num].setValue(self.guides_handler.init.get_property(root_jnt, "lookAxis%s" % axis))

        self.inherit_orientation_cb.setChecked(self.guides_handler.init.get_property(root_jnt, "useRefOri"))

        self.R_guides_WidgetContents.setHidden(False)

        # extra properties
        extra_properties = self.guides_handler.init.get_extra_properties(module_type)
        self.clearLayout(self.module_extras_formLayout)
        if extra_properties:
            for property_dict in extra_properties:
                self.draw_extra_property(property_dict, self.module_extras_formLayout, root_jnt)

        self.block_all_signals(False)
        self.update_title()

    def draw_extra_property(self, property_dict, parent_form_layout, root_jnt):

        p_name = property_dict["attr_name"]
        p_nice_name = property_dict.get("nice_name").replace("_", " ")
        p_lbl = QtWidgets.QLabel(self.R_guides_WidgetContents, text=p_nice_name)
        p_type = property_dict.get("attr_type")
        p_value = self.guides_handler.init.get_property(root_jnt, p_name)

        if p_type == "long" or p_type == "short":
            p_widget = QtWidgets.QSpinBox()
            min_val = property_dict.get("min_value") if property_dict.get("min_value") else -99999
            max_val = property_dict.get("max_value") if property_dict.get("max_value") else 99999
            p_widget.setRange(min_val, max_val)
            p_widget.setValue(p_value)
            p_widget.valueChanged.connect(lambda num: self.update_properties(p_name, num))
        elif p_type == "bool":
            p_widget = QtWidgets.QCheckBox()
            p_widget.setChecked(p_value)
            p_widget.toggled.connect(lambda state=p_widget.isChecked(): self.update_properties(p_name, state))
        elif p_type == "enum":
            p_widget = QtWidgets.QComboBox()
            enum_list_raw = property_dict.get("enum_list")
            if not enum_list_raw:
                log.error("Missing 'enum_list'")
            enum_list = enum_list_raw.split(":")
            p_widget.addItems(enum_list)
            p_widget.setCurrentIndex(p_value)
            p_widget.currentIndexChanged.connect(lambda index: self.update_properties(p_name, index))
        elif p_type == "float" or p_type == "double":
            p_widget = QtWidgets.QDoubleSpinBox()
            min_val = property_dict.get("min_value") if property_dict.get("min_value") else -99999
            max_val = property_dict.get("max_value") if property_dict.get("max_value") else 99999
            p_widget.setRange(min_val, max_val)
            p_widget.setValue(p_value)
            p_widget.valueChanged.connect(lambda num: self.update_properties(p_name, num))
        elif p_type == "string":
            p_widget = QtWidgets.QLineEdit()
            p_widget.setText(p_value)
            p_widget.textChanged.connect(lambda text: self.update_properties(p_name, text))
        else:
            p_widget = None
            log.error("Cannot find a proper equivalent for this attribute type %s" % p_type)

        parent_form_layout.addRow(p_lbl, p_widget)

    def update_properties(self, property, value):
        root_jnt = self.guides_list_treeWidget.currentItem().text(2)
        self.guides_handler.init.set_property(root_jnt, property, value)

    def on_create_guide(self, limb_name, **kwargs):
        if limb_name == "humanoid":
            self.guides_handler.init.initHumanoid()
        else:
            # get side
            if self.guides_sides_L_rb.isChecked():
                side = "left"
            elif self.guides_sides_R_rb.isChecked():
                side = "right"
            elif self.guides_sides_Both_rb.isChecked():
                side = "both"
            elif self.guides_sides_Auto_rb.isChecked():
                side = "auto"
            else:
                side = "center"
            self.guides_handler.init.initLimb(limb_name, whichSide=side, defineAs=self.ctrl_modifier, **kwargs)
        self.populate_guides()

    def on_guide_change(self, currentItem, previousItem):
        row = self.guides_list_treeWidget.currentIndex().row()
        if row == -1:
            return
        self.guides_handler.init.select_root(str(currentItem.text(2)))
        self.populate_properties()

    def force_update(self):
        self.populate_guides()

    def clearLayout(self, layout):
        while layout.count():
            child = layout.takeAt(0)
            if child.widget():
                child.widget().deleteLater()
            elif child.layout():
                self.clearLayout(child.layout())

    # Tools menu methods
    @staticmethod
    def on_makeup():
        from trigger.utils import makeup
        makeup.launch()

    ##############
    ### COMMON ###
    ##############

    @staticmethod
    def list_to_text(list_item):
        return " ".join(list_item)

    @staticmethod
    def text_to_list(text_item):
        return text_item.split(" ")

    def block_all_signals(self, state):
        """Blocks and Unblocks all signals for defined widgets inside function"""
        widgets_affected = [self.guides_list_treeWidget, self.rig_actions_listwidget, self.inherit_orientation_cb]
        widgets_affected.extend(self.up_axis_sp_list)
        widgets_affected.extend(self.mirror_axis_sp_list)
        widgets_affected.extend(self.look_axis_sp_list)
        for widget in widgets_affected:
            widget.blockSignals(state)

    def progressBar(self):

        self.progress_Dialog = QtWidgets.QDialog(parent=self)
        self.progress_Dialog.setObjectName(("progress_Dialog"))
        self.progress_Dialog.setEnabled(True)
        self.progress_Dialog.resize(290, 40)
        self.progress_Dialog.setMinimumSize(QtCore.QSize(290, 40))
        self.progress_Dialog.setMaximumSize(QtCore.QSize(290, 40))
        self.progress_Dialog.setContextMenuPolicy(QtCore.Qt.DefaultContextMenu)
        self.progress_Dialog.setWindowTitle(("Progress"))
        self.progress_Dialog.setWindowOpacity(1.0)

        self.progress_Dialog.setWindowFilePath((""))
        self.progress_Dialog.setInputMethodHints(QtCore.Qt.ImhNone)
        self.progress_Dialog.setSizeGripEnabled(False)
        self.progress_Dialog.setModal(True)
        self.progress_label = QtWidgets.QLabel(self.progress_Dialog)
        self.progress_label.setGeometry(QtCore.QRect(10, 10, 51, 21))

        self.progress_label.setText(("Progress:"))
        self.progress_label.setObjectName(("progress_label"))
        self.progress_progressBar = QtWidgets.QProgressBar(self.progress_Dialog)
        self.progress_progressBar.setGeometry(QtCore.QRect(70, 10, 211, 21))
        self.progress_progressBar.setInputMethodHints(QtCore.Qt.ImhNone)
        self.progress_progressBar.setProperty("value", 24)
        self.progress_progressBar.setFormat(("%p%"))
        self.progress_progressBar.setObjectName(("progress_progressBar"))

        ret = self.progress_Dialog.show()<|MERGE_RESOLUTION|>--- conflicted
+++ resolved
@@ -906,16 +906,9 @@
 
     def vcs_new_version(self, path):
         """Increments the version using the path coming from the version control"""
-<<<<<<< HEAD
-
         if not self._validate_unsaved_work():
             return False
-=======
-        # if not self._validate_unsaved_work():
-        #     return False
-        # if not self.new_trigger():
-        #     return False
->>>>>>> 63de6c3a
+
         self.actions_handler.save_session(os.path.normpath(path))
         db.recentSessions.add(self.actions_handler.currentFile)
         self.asset_selection_w.populate_versions()
